--- conflicted
+++ resolved
@@ -18,13 +18,7 @@
   - name: cargo-audit
     image: casperlabs/casper-node-launcher-build
     commands:
-<<<<<<< HEAD
-      - cargo install cargo-audit
-      - cargo audit --deny warnings  --ignore RUSTSEC-2021-0119 --ignore RUSTSEC-2020-0159
-=======
       - cargo audit --deny warnings
->>>>>>> da11af4c
-
 
   - name: test
     image: casperlabs/casper-node-launcher-build
